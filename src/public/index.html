--- conflicted
+++ resolved
@@ -24,24 +24,7 @@
                 </button>
             </div>
         </div>
-<<<<<<< HEAD
     </div>
-=======
-    </details>
-    
-    <details>
-        <summary>🧰 Available Tools <span id="toolsCount"></span></summary>
-        <div style="padding: 1rem 0;">
-            <div style="display: flex; justify-content: flex-end; margin-bottom: 0.5rem;">
-                <button id="refreshToolsBtn" style="padding: 0.5rem; font-size: 0.85rem;">
-                    🔄 Refresh Tools
-                </button>
-            </div>
-            <p id="toolsLoading">Tools will be loaded once connected</p>
-            <div id="availableTools"></div>
-        </div>
-    </details>
->>>>>>> 7ca0f754
 
     <div class="info-panels">
         <details class="info-panel">
@@ -65,7 +48,18 @@
                 </div>
             </div>
         </details>
-    </div>
+        <details class="info-panel">
+            <summary><i class="fas fa-tools"></i> Available Tools <span id="toolsCount"></span></summary>
+            <div class="panel-content">
+                <div style="display: flex; justify-content: flex-end; margin-bottom: 0.5rem;">
+                    <button id="refreshToolsBtn" class="icon-btn">
+                        <i class="fas fa-sync-alt"></i> Refresh Tools
+                    </button>
+                </div>
+                <p id="toolsLoading">Tools will be loaded once connected</p>
+                <div id="availableTools"></div>
+            </div>
+        </details>
 
     <div id="chatLog"></div>
 
@@ -83,7 +77,6 @@
     </div>
 </div>
 <script src="client.js"></script>
-<<<<<<< HEAD
 <script>
     // Updated auto-resize textarea
     document.getElementById('queryInput').addEventListener('input', function() {
@@ -92,7 +85,5 @@
         this.style.height = newHeight + 'px';
     });
 </script>
-=======
->>>>>>> 7ca0f754
 </body>
 </html>