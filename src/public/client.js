/* eslint-disable no-console */
// client.js

// ================== DOM ELEMENTS & GLOBAL STATE ==================
const chatLog = document.getElementById('chatLog');
const clearBtn = document.getElementById('clearBtn');
const clientInfo = document.getElementById('clientInfo');
const information = document.getElementById('information');
const mcpUrl = document.getElementById('mcpUrl');
const queryInput = document.getElementById('queryInput');
const sendBtn = document.getElementById('sendBtn');
const reconnectMcpServerBtn = document.getElementById('reconnectMcpServerButton');
const toolsContainer = document.getElementById('availableTools');
const toolsLoading = document.getElementById('toolsLoading');

// State for tracking message processing
let isProcessingMessage = false;

/**
 * Checks if the user is scrolling.
 * Determines if the user is not at the bottom of the chat log.
 @param {number} tolerance - The tolerance in pixels to consider the user as scrolling (default is 50).
 @returns {boolean} - True if the user is scrolling, false otherwise.
 */
function isUserScrolling(tolerance = 50) {
    // Check if the user is not at the bottom of the page
    return window.scrollY + window.innerHeight < document.body.scrollHeight - tolerance;
}

// Simple scroll to bottom function
function scrollToBottom() {
    // Scroll the chat log
    // Scroll to bottom of the page
    window.scrollTo(0, document.body.scrollHeight);
}

const messages = []; // Local message array for display only
const actorTimeoutCheckDelay = 60_000; // 60 seconds between checks
let timeoutCheckInterval = null; // Will store the interval ID
let eventSource = null;
let reconnectAttempts = 0;
const maxReconnectAttempts = 3; // Reduced to 3 attempts
const sseReconnectDelay = 3000; // 3 seconds between attempts

// ================== SSE CONNECTION SETUP ==================

// Function to handle incoming SSE messages
function handleSSEMessage(event) {
    let data;
    try {
        data = JSON.parse(event.data);
    } catch {
        console.warn('Could not parse SSE event as JSON:', event.data);
        return;
    }
    console.log('Received SSE message:', data);
    // Handle finished flag
    if (data.finished) {
        isProcessingMessage = false;
        sendBtn.innerHTML = '<i class="fas fa-arrow-up"></i>';
        queryInput.focus();
        if (data.error) {
            appendMessage('internal', `Error: ${data.content}`);
        }
        return;
    }
    appendMessage(data.role, data.content, data.key);
}

// Function to handle SSE errors
function handleSSEError(err) {
    console.error('SSE error:', err);
    const errorMessage = err instanceof Error ? err.message : 'Connection lost from Browser to MCP-tester-client server.';
    console.log(errorMessage);

    // Close the current connection if it exists
    if (eventSource) {
        eventSource.close();
        eventSource = null;
    }
    reconnectMcpServerBtn.classList.remove('connected');
    reconnectMcpServerBtn.classList.add('disconnected');
    // Only show the reconnection message if we haven't exceeded max attempts
    if (reconnectAttempts < maxReconnectAttempts) {
        reconnectAttempts++;
        const attemptNum = reconnectAttempts;
        appendMessage('internal', `${errorMessage} Attempting to reconnect (${attemptNum}/${maxReconnectAttempts})`);
        // Attempt to reconnect after a delay
        setTimeout(() => createSSEConnection(false), sseReconnectDelay);
    } else {
        appendMessage('internal', 'Maximum reconnection attempts reached. Try clicking the "Reconnect MCP Server" button in the toolbar or refresh the page.');
    }
}

/**
 * Unified function to create an SSE connection
 * @param {boolean} isInitial - Whether this is an initial connection (resets reconnect attempts)
 * @param {boolean} force - Whether to force a connection attempt regardless of max attempts
 * @returns {boolean} - Whether a new connection was successfully initiated
 */
function createSSEConnection(isInitial = true, force = false) {
    // Check for max reconnect attempts unless forced
    if (!isInitial && !force && reconnectAttempts >= maxReconnectAttempts) {
        appendMessage('internal', 'Connection failed. Please try clicking the "Reconnect" button in the toolbar or refresh the page.');
        if (eventSource) {
            eventSource.close();
            eventSource = null;
        }
        reconnectMcpServerBtn.classList.remove('connected');
        reconnectMcpServerBtn.classList.add('disconnected');
        // Re-enable the send button on connection failure
        isProcessingMessage = false;
        sendBtn.disabled = false;
        sendBtn.style.cursor = 'pointer';
        queryInput.focus();
        return false;
    }
    // Reset reconnect attempts for initial connections
    if (isInitial) {
        reconnectAttempts = 0;
    }
    // Close any existing connection before creating a new one
    if (eventSource) {
        eventSource.close();
        eventSource = null;
    }
    try {
        // Create new connection
        eventSource = new EventSource('/sse');
        eventSource.onmessage = handleSSEMessage;
        eventSource.onerror = handleSSEError;
        eventSource.onopen = () => {
            console.log('SSE connection opened successfully');
            appendMessage('internal', 'Connected to MCP server!');
            reconnectAttempts = 0; // Reset reconnect attempts on successful connection
            reconnectMcpServerBtn.classList.remove('disconnected');
            reconnectMcpServerBtn.classList.add('connected');
            // Re-enable the send button on successful connection
            isProcessingMessage = false;
            sendBtn.disabled = false;
            sendBtn.style.cursor = 'pointer';
            queryInput.focus();
        };
        return true;
    } catch (err) {
        console.error('Error creating SSE connection:', err);
        appendMessage('internal', `Failed to establish connection: ${err.message}`);
        reconnectMcpServerBtn.classList.remove('connected');
        reconnectMcpServerBtn.classList.add('disconnected');
        // Re-enable the send button on connection error
        return false;
    }
}
// Call setup on a page load
createSSEConnection(true);

// ================== ON PAGE LOAD (DOMContentLoaded) ==================
//  - Fetch client info
//  - Set up everything else

// Initial connection on a page load
document.addEventListener('DOMContentLoaded', async () => {
    try {
        const resp = await fetch('/client-info');
        const data = await resp.json();
        if (mcpUrl) mcpUrl.textContent = data.mcpUrl;
        if (clientInfo) clientInfo.textContent = `Model name: ${data.modelName}\nSystem prompt: ${data.systemPrompt}`;
        if (information) information.innerHTML = `${data.information}`;
    } catch (err) {
        console.error('Error fetching client info:', err);
    }

    // Add this near the DOMContentLoaded event listener
    window.addEventListener('beforeunload', async () => {
        // Note: Most modern browsers require the event to be handled synchronously
        // and don't allow async operations during beforeunload
        try {
            // Synchronous fetch using XMLHttpRequest
            const xhr = new XMLHttpRequest();
            xhr.open('POST', '/conversation/reset', false); // false makes it synchronous
            xhr.send();

            messages.length = 0;
            chatLog.innerHTML = '';
        } catch (err) {
            console.error('Error resetting conversation on page reload:', err);
        }
    });

    try {
        const response = await fetch('/conversation');
        if (response.ok) {
            const conversation = await response.json();
            conversation.forEach(({ role, content }) => {
                appendMessage(role, content);
            });
            scrollToBottom();
        }
    } catch (err) {
        console.warn('Could not load prior conversation:', err);
    }

    setupModals();
    // Initial fetch of tools
    await fetchAvailableTools();
});

// Settings form handling
document.addEventListener('DOMContentLoaded', async () => {
    const settingsForm = document.getElementById('settingsForm');
    const mcpSseUrlInput = document.getElementById('mcpSseUrlInput');
    const modelNameSelect = document.getElementById('modelNameSelect');
    const modelMaxTokensInput = document.getElementById('modelMaxTokensInput');
    const maxToolCallsInput = document.getElementById('maxToolCallsInput');
    const toolCallTimeoutInput = document.getElementById('toolCallTimeoutInput');
    const systemPromptInput = document.getElementById('systemPromptInput');
    const resetSettingsBtn = document.getElementById('resetSettingsBtn');
    // Load current settings
    try {
        const resp = await fetch('/settings');
        const settings = await resp.json();
        mcpSseUrlInput.value = settings.mcpUrl;
        modelNameSelect.value = settings.modelName;
        modelMaxTokensInput.value = settings.modelMaxOutputTokens;
        maxToolCallsInput.value = settings.maxNumberOfToolCallsPerQuery;
        toolCallTimeoutInput.value = settings.toolCallTimeoutSec;
        systemPromptInput.value = settings.systemPrompt;
    } catch (err) {
        console.error('Error loading settings:', err);
        showNotification('Failed to load settings. Please check console for details.', 'error');
    }
    // Handle form submission
    settingsForm.addEventListener('submit', async (e) => {
        e.preventDefault();
        const newSettings = {
            mcpUrl: mcpSseUrlInput.value,
            modelName: modelNameSelect.value,
            modelMaxOutputTokens: parseInt(modelMaxTokensInput.value, 10),
            maxNumberOfToolCallsPerQuery: parseInt(maxToolCallsInput.value, 10),
            toolCallTimeoutSec: parseInt(toolCallTimeoutInput.value, 10),
            systemPrompt: systemPromptInput.value,
        };
        try {
            const resp = await fetch('/settings', {
                method: 'POST',
                headers: { 'Content-Type': 'application/json' },
                body: JSON.stringify(newSettings),
            });
            const result = await resp.json();
            if (result.success) {
                showNotification('Settings updated successfully for the current session only. Settings will reset when the Actor is restarted.', 'success');
                hideModal('settingsModal');
                const clientInfoResp = await fetch('/client-info');
                const clientInfoData = await clientInfoResp.json();
                if (mcpUrl) mcpUrl.textContent = clientInfoData.mcpUrl;
            } else {
                showNotification(`Failed to update settings: ${result.error}`, 'error');
            }
        } catch (err) {
            console.error('Error saving settings:', err);
            showNotification('Failed to save settings. Please check console for details.', 'error');
        }
    });
    // Reset settings to defaults
    resetSettingsBtn.addEventListener('click', async () => {
        try {
            const resp = await fetch('/settings/reset', { method: 'POST' });
            const result = await resp.json();
            if (result.success) {
                // Reload the form with defaults from the server
                const settingsResp = await fetch('/settings');
                const settings = await settingsResp.json();
                mcpSseUrlInput.value = settings.mcpUrl;
                modelNameSelect.value = settings.modelName;
                modelMaxTokensInput.value = settings.modelMaxOutputTokens;
                maxToolCallsInput.value = settings.maxNumberOfToolCallsPerQuery;
                toolCallTimeoutInput.value = settings.toolCallTimeoutSec;
                systemPromptInput.value = settings.systemPrompt;
                showNotification('Settings reset to defaults successfully!', 'success');
            } else {
                showNotification(`Failed to reset settings: ${result.error}`, 'error');
            }
        } catch (err) {
            console.error('Error resetting settings:', err);
            showNotification('Failed to reset settings. Please check console for details.', 'error');
        }
    });
});

// Utility to show notifications
function showNotification(message, type = 'info') {
    const existingNotification = document.querySelector('.notification');
    if (existingNotification) {
        existingNotification.remove();
    }
    const notification = document.createElement('div');
    notification.className = `notification ${type}`;
    notification.style.marginBottom = '5px'; // Add 5px margin to bottom
    notification.textContent = message;
    chatLog.parentNode.insertBefore(notification, chatLog);

    // Auto-dismiss
    setTimeout(() => {
        if (notification.parentNode) {
            notification.remove();
        }
    }, 7000);
}

// ================== MAIN CHAT LOGIC: APPEND MESSAGES & TOOL BLOCKS ==================

/**
* Fix message order by timestamp
@returns {void}
*/
function fixMessageOrder() {
    // Fix order of messages array
    messages.sort((a, b) => a.key - b.key);

    // Fix message DOM elements
    const messageElements = chatLog.getElementsByClassName('message-row');
    for (let i = 1; i < messageElements.length; i++) {
        const message = messageElements[i];
        const previousMessage = messageElements[i - 1];

        // Skip if either message does not have a key
        if (!message.dataset.key || !previousMessage.dataset.key) {
            continue;
        }

        try {
            const messageKey = parseInt(message.dataset.key, 10);
            const previousMessageKey = parseInt(previousMessage.dataset.key, 10);

            if (messageKey < previousMessageKey) {
                console.log('Reordering message', message, 'placing it before', previousMessage);
                chatLog.insertBefore(message, previousMessage);
            }
        } catch (error) {
            console.error('Error reordering message:', error);
            continue;
        }
    }
}

/**
 * appendMessage(role, content, key):
 *   If content is an array (potential tool blocks),
 *   handle each item separately; otherwise just show a normal bubble.
 @param {string} role - The role of the message (user, assistant, internal)
 @param {string|array} content - The content of the message (string or array of items)
 @param {number|undefined} [key] - Optional key of the message (used for ordering)
 */
<<<<<<< HEAD
function appendMessage(role, content, key = undefined) {
    messages.push({ role, content, key });
=======
function appendMessage(role, content) {
    // Always scroll to bottom when user sends the message
    // otherwise only when user is not scrolling chat history
    const shouldScrollToBottom = role === 'user' ? true : !isUserScrolling();
    messages.push({ role, content });
>>>>>>> e570c605

    if (Array.isArray(content)) {
        content.forEach((item) => {
            if (item.type === 'tool_use' || item.type === 'tool_result') {
                appendToolBlock(item, key);
            } else {
                appendSingleBubble(role, item, key);
            }
        });
    } else {
        // normal single content
        appendSingleBubble(role, content, key);
    }

<<<<<<< HEAD
    // Fix message order after appending
    fixMessageOrder();
=======
    if (shouldScrollToBottom) scrollToBottom();
>>>>>>> e570c605
}

/**
 * appendSingleBubble(role, content, key): Renders a normal user/assistant/internal bubble
 @param {string} role - The role of the message (user, assistant, internal)
 @param {string} content - The content of the message
 @param {number|undefined} [key] - Optional key of the message (used for ordering)
 */
function appendSingleBubble(role, content, key) {
    const row = document.createElement('div');
    row.className = 'message-row';
    if (key) row.setAttribute('data-key', key);

    if (role === 'user') {
        row.classList.add('user-message');
    } else if (role === 'assistant') {
        row.classList.add('assistant-message');
    } else {
        row.classList.add('internal-message');
    }

    const bubble = document.createElement('div');
    bubble.className = `bubble ${role}`;
    bubble.innerHTML = formatAnyContent(content);

    row.appendChild(bubble);
    chatLog.appendChild(row);
}

/**
 * isBase64(str): Returns true if the str is base64
 */
function isBase64(str) {
    if (typeof str !== 'string') return false;
    const s = str.trim();
    // base64 must be multiple of 4 chars
    if (!s || s.length % 4 !== 0) return false;
    // only valid base64 chars + optional padding
    return /^([A-Za-z0-9+/]{4})*([A-Za-z0-9+/]{2}==|[A-Za-z0-9+/]{3}=)?$/.test(s);
}

/**
 * appendToolBlock(item, key): Renders a separate row for tool_use/tool_result
 @param {object} item - The tool use or result item
 @param {number|undefined} [key] - Optional key of the message (used for ordering)
 */
function appendToolBlock(item, key) {
    const row = document.createElement('div');
    row.className = 'message-row tool-row';
    if (key) row.setAttribute('data-key', key);

    const container = document.createElement('div');
    container.className = 'tool-block';

    if (item.type === 'tool_use') {
        const inputContent = item.input ? formatAnyContent(item.input) : '<em>No input provided</em>';
        container.innerHTML = `
<details class="tool-details">
    <summary>
        <div class="tool-header">
            <div class="tool-icon">
                <i class="fas fa-tools"></i>
            </div>
            <div class="tool-info">
                <div class="tool-call">Tool call: ${item.name || 'N/A'}</div>
            </div>
            <div class="tool-status">
                <i class="fas fa-chevron-down"></i>
            </div>
        </div>
    </summary>
    <div class="tool-content">
        <div class="tool-input">
            <div class="tool-label">Input:</div>
            ${inputContent}
        </div>
    </div>
</details>`;
    } else if (item.type === 'tool_result') {
        let resultHtml;
        if (typeof item.content === 'string' && isBase64(item.content)) {
            resultHtml = `
            <div class="tool-image">
                <img
                    src="data:image/png;base64,${item.content}"
                    style="max-width:100%; height:auto;"
                    alt="Tool result image"
                />
            </div>`;
        } else {
            resultHtml = item.content
                ? formatAnyContent(item.content)
                : '<em>No result available</em>';
        }

        const contentLength = typeof item.content === 'string'
            ? item.content.length
            : JSON.stringify(item.content || '').length;

        container.innerHTML = `
<details class="tool-details">
    <summary>
        <div class="tool-header">
            <div class="tool-icon">
                <i class="fas fa-file-alt"></i>
            </div>
            <div class="tool-info">
                <div class="tool-name">Tool result</div>
                <div class="tool-meta">Length: ${contentLength} chars</div>
            </div>
            <div class="tool-status">
                <i class="fas fa-chevron-down"></i>
            </div>
        </div>
    </summary>
    <div class="tool-content">
        <div class="tool-result">
            <div class="tool-label">${item.is_error ? 'Error Details:' : 'Result:'}</div>
            ${resultHtml}
        </div>
    </div>
</details>`;
    }

    row.appendChild(container);
    chatLog.appendChild(row);

    // Add click handler for the chevron icon
    const chevron = container.querySelector('.fa-chevron-down');
    if (chevron) {
        const details = container.querySelector('details');
        details.addEventListener('toggle', () => {
            chevron.style.transform = details.open ? 'rotate(180deg)' : 'rotate(0deg)';
        });
    }
}

// ================== UTILITY FOR FORMATTING CONTENT (JSON, MD, ETC.) ==================
function formatAnyContent(content) {
    if (typeof content === 'string') {
        // Try JSON parse
        try {
            const obj = JSON.parse(content);
            return `<pre>${escapeHTML(JSON.stringify(obj, null, 2))}</pre>`;
        } catch {
            // fallback to markdown
            return formatMarkdown(content);
        }
    }

    if (content && typeof content === 'object') {
        // plain object → JSON
        return `<pre>${escapeHTML(JSON.stringify(content, null, 2))}</pre>`;
    }

    // fallback
    return String(content);
}

/** A naive Markdown transform */
function formatMarkdown(text) {
    let safe = escapeHTML(text);
    // code fences
    safe = safe.replace(/```([\s\S]*?)```/g, '<pre><code>$1</code></pre>');
    // inline code
    safe = safe.replace(/`([^`]+)`/g, '<code>$1</code>');
    // bold, italics, links, newlines
    safe = safe.replace(/\*\*([^*]+)\*\*/g, '<strong>$1</strong>');
    safe = safe.replace(/\*([^*]+)\*/g, '<em>$1</em>');
    safe = safe.replace(/\[([^\]]+)\]\(([^)]+)\)/g, '<a href="$2" target="_blank">$1</a>');
    safe = safe.replace(/\n/g, '<br>');
    return safe;
}

/** HTML escaper for <pre> blocks, etc. */
function escapeHTML(str) {
    if (typeof str !== 'string') return String(str);
    return str
        .replace(/&/g, '&amp;')
        .replace(/</g, '&lt;')
        .replace(/>/g, '&gt;');
}

// ================== SENDING A USER QUERY (POST /message) ==================
async function sendQuery(query) {
    if (isProcessingMessage) return;
    // Set processing state
    isProcessingMessage = true;
    // Show spinner in send button but keep it enabled
    sendBtn.innerHTML = '<i class="fas fa-spinner fa-spin"></i>';
    // First append the user message
    appendMessage('user', query);

    // Safety timeout to re-enable the button if we don't get a response
    const safetyTimeout = setTimeout(() => {
        if (isProcessingMessage) {
            console.warn('Safety timeout reached - re-enabling send button');
            isProcessingMessage = false;
            sendBtn.innerHTML = '<i class="fas fa-arrow-up"></i>';
            queryInput.focus();
        }
    }, 60_000); // 60 seconds timeout

    try {
        const resp = await fetch('/message', {
            method: 'POST',
            headers: { 'Content-Type': 'application/json' },
            body: JSON.stringify({ query }),
        });
        const data = await resp.json();
        if (data.error) {
            console.log('Server error:', data.error);
            appendMessage('internal', `Server error: ${data.error}`);
        }
    } catch (err) {
        console.log('Network error:', err);
        appendMessage('internal', 'Network error. Try to reconnect or reload page');
    } finally {
        // Clear the safety timeout
        clearTimeout(safetyTimeout);
    }
}

// ================== CLEAR CONVERSATION LOG (POST /conversation/reset) ==================
clearBtn.addEventListener('click', async () => {
    try {
        // Add visual feedback
        clearBtn.innerHTML = '<i class="fas fa-spinner fa-spin"></i>';
        clearBtn.disabled = true;

        messages.length = 0;
        chatLog.innerHTML = '';

        const resp = await fetch('/conversation/reset', { method: 'POST' });
        const data = await resp.json();

        if (data.error) {
            console.error('Server error when resetting conversation:', data.error);
            appendMessage('internal', 'Failed to clear conversation. Please try again.');
        } else {
            console.log('Server conversation reset');
        }
    } catch (err) {
        console.error('Error resetting conversation:', err);
        appendMessage('internal', 'Error clearing conversation. Please try again.');
    } finally {
        // Reset button state
        clearBtn.innerHTML = '<i class="fas fa-trash"></i>';
        clearBtn.disabled = false;
    }
});

// Add this new function near other utility functions
async function checkActorTimeout() {
    try {
        const response = await fetch('/check-actor-timeout');
        const data = await response.json();

        if (data.timeoutImminent) {
            const secondsLeft = Math.ceil(data.timeUntilTimeout / 1000);
            if (secondsLeft <= 0) {
                appendMessage('internal', '⚠️ Actor has timed out and stopped running. Please restart the Actor to continue.');
                // Clear the interval when timeout is detected
                if (timeoutCheckInterval) {
                    clearInterval(timeoutCheckInterval);
                    timeoutCheckInterval = null;
                }
            } else {
                appendMessage('internal', `⚠️ Actor will timeout in ${secondsLeft} seconds.\n`);
            }
        }
    } catch (err) {
        console.error('Error checking timeout status:', err);
    }
}

// Store the interval ID when creating it
timeoutCheckInterval = setInterval(async () => {
    await checkActorTimeout();
}, actorTimeoutCheckDelay);

// ================== SEND BUTTON, ENTER KEY HANDLER ==================
sendBtn.addEventListener('click', () => {
    const query = queryInput.value.trim();
    if (query && !isProcessingMessage) {
        sendQuery(query);
        queryInput.value = '';
        queryInput.style.height = 'auto';
    }
});

queryInput.addEventListener('keydown', (e) => {
    if (e.key === 'Enter' && !e.shiftKey) {
        e.preventDefault();
        if (!isProcessingMessage) {
            sendBtn.click();
        }
    }
});

// Add ping function to check MCP server connection status
async function reconnectAndPing() {
    try {
        // Force a new connection attempt
        createSSEConnection(false, true);
        const resp = await fetch('/reconnect-mcp-server');
        const data = await resp.json();
        console.log('Ping response:', data);
        if (data.status !== true && data.status !== 'OK') {
            appendMessage('internal', 'Not connected');
        }
    } catch (err) {
        appendMessage('internal', `Error reconnecting to MCP server: ${err.message}`);
    }
}

// Add click handler for reconnect button
reconnectMcpServerBtn.addEventListener('click', async () => {
    try {
        // Add visual feedback
        reconnectMcpServerBtn.innerHTML = '<i class="fas fa-spinner fa-spin"></i>';
        reconnectMcpServerBtn.disabled = true;
        await reconnectAndPing();
    } finally {
        // Reset button state
        reconnectMcpServerBtn.innerHTML = '<i class="fas fa-satellite-dish"></i>';
        reconnectMcpServerBtn.disabled = false;
    }
});

// ================== AVAILABLE TOOLS ==================
// Fetch available tools
async function fetchAvailableTools() {
    try {
        const response = await fetch('/available-tools');
        const data = await response.json();

        if (data.tools && data.tools.length > 0) {
            toolsLoading.style.display = 'none';
            renderTools(data.tools);
        } else {
            toolsLoading.textContent = 'No tools available.';
        }
    } catch (err) {
        toolsLoading.textContent = 'Failed to load tools. Try reconnecting.';
        console.error('Error fetching tools:', err);
    }
}

// Render the tools list
function renderTools(tools) {
    toolsContainer.innerHTML = '';

    // Change the tools count
    const toolsCountElement = document.getElementById('toolsCount');
    toolsCountElement.textContent = `(${tools.length})`;

    // Expandable list of tools
    const toolsList = document.createElement('ul');
    toolsList.style.paddingLeft = '1.5rem';
    toolsList.style.marginTop = '0.5rem';

    tools.forEach((tool) => {
        const li = document.createElement('li');
        li.style.marginBottom = '0.75rem';

        const toolName = document.createElement('strong');
        toolName.textContent = tool.name;
        li.appendChild(toolName);

        if (tool.description) {
            const description = document.createElement('div');
            description.style.fontSize = '0.85rem';
            description.style.marginTop = '0.25rem';
            description.textContent = tool.description;
            li.appendChild(description);
        }

        toolsList.appendChild(li);
    });

    toolsContainer.appendChild(toolsList);
}

// ================== MODAL HANDLING ==================

// Function to show a modal
function showModal(modalId) {
    const modalElement = document.getElementById(modalId);
    if (modalElement) {
        modalElement.style.display = 'block';
        document.body.style.overflow = 'hidden'; // Prevent scrolling
        // Refresh tools when tools modal is opened
        if (modalId === 'toolsModal') {
            fetchAvailableTools();
        }
    }
}

// Function to hide a modal
function hideModal(modalId) {
    const modalElement = document.getElementById(modalId);
    if (modalElement) {
        modalElement.style.display = 'none';
        document.body.style.overflow = ''; // Restore scrolling
    }
}

function setupModals() {
    // Get button elements
    const quickStartBtn = document.getElementById('quickStartBtn');
    const settingsBtn = document.getElementById('settingsBtn');
    const toolsBtn = document.getElementById('toolsBtn');

    // Set up example question clicks - only for the first list
    const exampleQuestions = document.querySelectorAll('#quickStartModal .modal-body h4:first-of-type + ul li');
    exampleQuestions.forEach((question) => {
        question.addEventListener('click', () => {
            const text = question.textContent.trim();
            hideModal('quickStartModal');
            queryInput.value = text;
            queryInput.focus();
            queryInput.style.height = 'auto';
            queryInput.style.height = `${Math.min(queryInput.scrollHeight, 150)}px`;
        });
    });

    // Add click handlers for modal buttons
    quickStartBtn.addEventListener('click', () => showModal('quickStartModal'));
    settingsBtn.addEventListener('click', () => showModal('settingsModal'));
    toolsBtn.addEventListener('click', () => showModal('toolsModal'));

    // Add click handlers for close buttons
    document.querySelectorAll('.close-modal').forEach((button) => {
        button.addEventListener('click', () => {
            const modal = button.closest('.modal');
            if (modal) {
                hideModal(modal.id);
            }
        });
    });

    let mouseDownOnModal = false;
    window.addEventListener('mousedown', (event) => {
        mouseDownOnModal = event.target.classList.contains('modal');
    });
    window.addEventListener('mouseup', (event) => {
        if (mouseDownOnModal && event.target.classList.contains('modal')) {
            hideModal(event.target.id);
        }
        mouseDownOnModal = false;
    });

    // Close modal with Escape key
    document.addEventListener('keydown', (event) => {
        if (event.key === 'Escape') {
            document.querySelectorAll('.modal').forEach((modal) => {
                if (modal.style.display === 'block') {
                    hideModal(modal.id);
                }
            });
        }
    });
}<|MERGE_RESOLUTION|>--- conflicted
+++ resolved
@@ -29,7 +29,6 @@
 
 // Simple scroll to bottom function
 function scrollToBottom() {
-    // Scroll the chat log
     // Scroll to bottom of the page
     window.scrollTo(0, document.body.scrollHeight);
 }
@@ -351,16 +350,11 @@
  @param {string|array} content - The content of the message (string or array of items)
  @param {number|undefined} [key] - Optional key of the message (used for ordering)
  */
-<<<<<<< HEAD
 function appendMessage(role, content, key = undefined) {
-    messages.push({ role, content, key });
-=======
-function appendMessage(role, content) {
     // Always scroll to bottom when user sends the message
     // otherwise only when user is not scrolling chat history
     const shouldScrollToBottom = role === 'user' ? true : !isUserScrolling();
-    messages.push({ role, content });
->>>>>>> e570c605
+    messages.push({ role, content, key });
 
     if (Array.isArray(content)) {
         content.forEach((item) => {
@@ -375,12 +369,10 @@
         appendSingleBubble(role, content, key);
     }
 
-<<<<<<< HEAD
     // Fix message order after appending
     fixMessageOrder();
-=======
+
     if (shouldScrollToBottom) scrollToBottom();
->>>>>>> e570c605
 }
 
 /**
