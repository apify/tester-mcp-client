--- conflicted
+++ resolved
@@ -9,14 +9,10 @@
 const mcpUrl = document.getElementById('mcpUrl');
 const queryInput = document.getElementById('queryInput');
 const sendBtn = document.getElementById('sendBtn');
-<<<<<<< HEAD
 const pingMcpServerBtn = document.getElementById('pingMcpServerBtn');
-=======
-const statusIcon = document.getElementById('statusIcon');
 const refreshToolsBtn = document.getElementById('refreshToolsBtn');
 const toolsContainer = document.getElementById('availableTools');
 const toolsLoading = document.getElementById('toolsLoading');
->>>>>>> 7ca0f754
 
 // Simple scroll to bottom function
 function scrollToBottom() {
@@ -113,43 +109,25 @@
         }
     });
 
-<<<<<<< HEAD
     // Call ping on a page load
     await pingMcpServer();
-=======
-    // Auto-resize textarea
-    document.getElementById('queryInput').addEventListener('input', function () {
-        // Reset height to auto first to get the correct scrollHeight
-        this.style.height = 'auto';
-        // Set new height based on content
-        const newHeight = Math.min(this.scrollHeight, 150); // Cap at max-height
-        this.style.height = `${newHeight}px`;
+    // Initial fetch of tools
+    await fetchAvailableTools();
+    // Manual refresh button
+    refreshToolsBtn.addEventListener('click', async () => {
+        try {
+            // Add visual feedback
+            refreshToolsBtn.innerHTML = '<i class="fas fa-spinner fa-spin"></i>';
+            refreshToolsBtn.disabled = true;
+            toolsContainer.innerHTML = '';
+            document.getElementById('toolsCount').textContent = '';
+            await fetchAvailableTools();
+        } finally {
+            // Reset button state
+            refreshToolsBtn.innerHTML = '🔄 Refresh Tools';
+            refreshToolsBtn.disabled = false;
+        }
     });
-
-    // Initial connection status check will trigger the tools fetch
-    const checkToolsInterval = setInterval(() => {
-        const status = mcpServerStatus.textContent;
-        if (status === 'Connected') {
-            fetchAvailableTools();
-            clearInterval(checkToolsInterval);
-        }
-    }, 1000);
-
-    // Add tools refresh when reconnecting
-    reconnectBtn.addEventListener('click', () => {
-        showToolsLoading();
-        toolsContainer.innerHTML = '';
-        document.getElementById('toolsCount').textContent = '';
-    });
-
-    // Manual refresh button
-    refreshToolsBtn.addEventListener('click', () => {
-        showToolsLoading();
-        toolsContainer.innerHTML = '';
-        document.getElementById('toolsCount').textContent = '';
-        fetchAvailableTools();
-    });
->>>>>>> 7ca0f754
 });
 
 // ================== MAIN CHAT LOGIC: APPEND MESSAGES & TOOL BLOCKS ==================
@@ -442,7 +420,6 @@
     }
 });
 
-<<<<<<< HEAD
 // Add ping function
 async function pingMcpServer() {
     try {
@@ -472,30 +449,10 @@
         pingMcpServerBtn.disabled = false;
     }
 });
-=======
+
 // ================== AVAILABLE TOOLS ==================
-
-// Update the toolsLoading element to show the animated typing indicator
-function showToolsLoading() {
-    toolsLoading.innerHTML = `
-        <div style="display: flex; align-items: center;">
-            Loading available tools
-            <div class="typing-indicator" style="margin-left: 0.25rem;">
-                <div class="typing-dot"></div>
-                <div class="typing-dot"></div>
-                <div class="typing-dot"></div>
-            </div>
-        </div>
-    `;
-    toolsLoading.style.display = 'block';
-}
-
-// Fetch and display available tools
-
 // Fetch available tools
 async function fetchAvailableTools() {
-    showToolsLoading();
-
     try {
         const response = await fetch('/available-tools');
         const data = await response.json();
@@ -545,5 +502,4 @@
     });
 
     toolsContainer.appendChild(toolsList);
-}
->>>>>>> 7ca0f754
+}